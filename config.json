--- conflicted
+++ resolved
@@ -1,9 +1,5 @@
 {
-<<<<<<< HEAD
-    "slack_token": "xoxb-xxxx-xx-xx",
-=======
     "slack_token": "xoxb-xx-xx-xxx",
->>>>>>> 5c86d7ce
     "tasks": {
         "deploy": {
             "command": "deploy_service",
